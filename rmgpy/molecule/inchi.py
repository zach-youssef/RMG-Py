import cython
import re
import logging

# search for (*) PARENTHESES
PARENTHESES = re.compile( r'\((.[^\(\)]*)\)')

INCHI_PREFIX = 'InChI=1'


"""
The prefix with the information on the distribution of unpaired electrons across the atoms.

For example, a triplet biradical with unpaired electrons on atom 1 and atom 3
will have the following unpaired electron layer in the augmented InChI:

InChI=1/.../u1,3

The indices refer to the 1-based indices in the InChI string (NOT the 0-based
    indices of the Molecule container!)

"""
U_LAYER_PREFIX = '/u'

"""The separator that separates the indices of the atoms that bear unpaired electrons."""
U_LAYER_SEPARATOR = ','


"""
The prefix with the information on the distribution of the atoms
with an unexpected number of lone pairs.

For example, a singlet methylene with a lone pair on atom 1
will have the following lone pair layer in the augmented InChI:

InChI=1/.../lp1

The indices refer to the 1-based indices in the InChI string (NOT the 0-based
    indices of the Molecule container!)

"""
P_LAYER_PREFIX = '/lp'

"""The separator that separates the indices of the atoms that bear unpaired electrons."""
P_LAYER_SEPARATOR = ','

ulayer_pattern = re.compile(U_LAYER_PREFIX + r'(.*)')
player_pattern = re.compile(P_LAYER_PREFIX + r'(.*)')

def decompose(string):
    """
    Converts an augmented inchi into
    - an inchi,
    - indices array for the atoms bearing unpaired electrons.
    - indices array for the atoms bearing (unexpected) lone pairs.

    Atoms that unexpectedly bear zero lone pairs will be mentioned as follows:
    "x(0)", with x the index of the atom, and (0) denoting that the atom does not
    bear any lone pairs.

    The "x(0)" will be parsed into a tuple (x, 0).

    """
    cython.declare(
            inchi=str,
            u_indices=list,
            p_indices=list,
        )

    if U_LAYER_PREFIX in string:
        inchi = string.split(U_LAYER_PREFIX)[0]
    elif P_LAYER_PREFIX in string:
        inchi = string.split(P_LAYER_PREFIX)[0]
    else:
        inchi = string

    u_indices, p_indices = [], []
    matches = re.findall(ulayer_pattern, string)
    if matches:
        u_indices = map(int, matches.pop().split('/')[0].split(U_LAYER_SEPARATOR))

    matches = re.findall(player_pattern, string)
    if matches:
        dummy = matches.pop().split('/')[0].split(P_LAYER_SEPARATOR)
        for index in dummy:
            if '(0)' in str(index):
                index = int(str(index).split('(0)')[0])
                p_indices.append((index,0))
            else:
                p_indices.append(int(index))

    return inchi, u_indices, p_indices

def ignore_prefix(string):
    """
    Splits off the 'InChI=1S' or 'InChI=1' layer of an InChI
    and returns the last part.
    """

    if not INCHI_PREFIX in string:
        raise InchiException('Not a valid InChI: {}'.format(string))

    return re.split(r"(InChI=1+)(S*)/", string)[-1]

def compose_aug_inchi(inchi, ulayer=None, player=None):
    """
    Composes an augmented InChI by concatenating the different pieces
    as follows:

    InChI=1S/XXXX.../c.../h.../ux,x,/...
    """
    cython.declare(
            temp=str,
        )

    aug_inchi = INCHI_PREFIX + '/' if not INCHI_PREFIX in inchi else ''
    aug_inchi += inchi

    for layer in filter(None, [ulayer, player]):
        aug_inchi += layer

    return aug_inchi

def compose_aug_inchi_key(inchi_key, ulayer=None, player=None):
    """
    Composes an augmented InChI Key by concatenating the different pieces
    as follows:

    XXXXXXXXXXXXXX-XXXXXXXXXX-ux,x,xxx

    Uses hyphens rather than forward slashes to avoid messing up file paths.
    """

    aug_inchi_key = inchi_key

    for layer in filter(None, [ulayer, player]):
        aug_inchi_key += '-' + layer[1:]#cut off the '/'

    return aug_inchi_key

def parse_H_layer(inchi):
    """
    Converts the Mobile H layer of an inchi string into a
    list of atom indices couples that carry a mobile hydrogen.

    Example:
    The hydrogen of the hydroxyl group can migrate to the carbonyl
    oxygen.

    O=C-O
    InChI=1S/CH2O2/c2-1-3/h1H,(H,2,3)

    The atoms bearing a mobile hydrogen will be found in
    the hydrogen layer, within the parentheses.

    An empty list will be returned when there are no mobile hydrogens.

    """

    cython.declare(
            pieces=list,
            h_layer=str,
            piece=str,
            couples=list,
            match=str,
            mobile_h_atoms=list,
        )


    pieces = inchi.split('/')
    h_layer = None
    for piece in pieces:
        if piece.startswith('h'):
            h_layer = piece
            break
    else:
        raise Exception('Could not find the hydrogen layer in the inchi: {}'.format(inchi))

    couples = []
    for match in re.findall(PARENTHESES, h_layer):
        mobile_h_atoms = map(int, match[2:].split(','))
        couples.append(mobile_h_atoms)

    return couples

def parse_E_layer(auxinfo):
    """
    Converts the layer with equivalence information (E-layer)
    on atoms into a list of lists of equivalent atom indices.

    Example:
    Auxiliary info of InChI=1S/C8H14/c1-5-7(3)8(4)6-2/h5-8H,1-2H2,3-4H3:
    AuxInfo=1/0/N:1,8,4,6,2,7,3,5/E:(1,2)(3,4)(5,6)(7,8)/rA:8C.2C.2CCCCCC/rB:s1;s2;s3;s3;s5;s5;d7;/rC:;;;;;;;;
    E-layer:

    /E:(1,2)(3,4)(5,6)(7,8)/

    denotes that atoms (1,2), (3,4), (5,6), (7,8) are equivalent and cannot be distinguished based on the
    implemented canonicalization algorithm.

    Returned object:

    [[1,2],[3,4],[5,6],[7,8]]

    Returns an empty list of the E-layer could not be found.

    """

    cython.declare(
            pieces=list,
            e_layer=str,
            piece=str,
            equivalent_atoms=list,
            atomtuple=str,
            indices=list,
        )

    pieces = auxinfo.split('/')
    e_layer = None
    for piece in pieces:
        if piece.startswith('E'):
            e_layer = piece[2:]#cut off /E:
            break
    else:
        return []

    equivalent_atoms = []
    for atomtuple in re.findall(PARENTHESES, e_layer):
        indices = list(map(int, atomtuple.split(',')))
        equivalent_atoms.append(indices)

    return equivalent_atoms


def parse_N_layer(auxinfo):
    """
    Parses the layer with atom ordering information (N-layer)
    and returns a list of atom indices that reflect how the atoms of the original
    molecule should be ordered according to the InChI algorithm.


    Example:
    Auxiliary info of SMILES OCCC (InChI=1S/C3H8O/c1-2-3-4/h4H,2-3H2,1H3):
    AuxInfo=1/0/N:4,3,2,1/rA:4OCCC/rB:s1;s2;s3;/rC:;;;;

    N-layer:
    /N:4,3,2,1

    The original number of an atom with identification number n is given as the
    n-th member of this list for a component; the lists are separated with “;”.

    Raises an exception when the N-layer could not be found.
    """


    cython.declare(
            pieces=list,
            atom_numbers=str,
            piece=str,
            indices=list,
        )

    pieces = auxinfo.split('/')
    atom_numbers = None
    for piece in pieces:
        if piece.startswith('N'):
            atom_numbers = piece[2:]#cut off N:
            break
    else:
        raise Exception('Could not find the N-layer in the auxiliary info: {}'.format(auxinfo))

<<<<<<< HEAD
    indices = map(int, atom_numbers.replace(';',',').split(',')) #Added the replace function becasue errors were getting thrown, not really sure what this will do.

=======
    try:
        indices = map(int, atom_numbers.replace(';', ',').split(','))
    except Exception:
        logging.error("Problematic auxinfo: {!r}".format(auxinfo))
        raise
>>>>>>> 356756dc
    return indices

class InchiException(Exception):
    pass

class InChI(str):
    """InChI is a type of string in which the InChI=1 prefix is ignored."""
    def __new__(self, inchi):

      if not INCHI_PREFIX in inchi:
        raise InchiException('Not a valid InChI: {}'.format(inchi))

      return str.__new__(self, ignore_prefix(inchi))

class AugmentedInChI(InChI):
    """AugmentedInChI is an InChI with inchi, and unpaired electron attributes."""
    def __init__(self, aug_inchi):
        super(AugmentedInChI, self).__init__()
        inchi, u_indices, p_indices = decompose(str(self))

        self.inchi = str(inchi)

        # default to None
        self.u_indices = u_indices or None
        self.p_indices = p_indices or None<|MERGE_RESOLUTION|>--- conflicted
+++ resolved
@@ -269,16 +269,12 @@
     else:
         raise Exception('Could not find the N-layer in the auxiliary info: {}'.format(auxinfo))
 
-<<<<<<< HEAD
-    indices = map(int, atom_numbers.replace(';',',').split(',')) #Added the replace function becasue errors were getting thrown, not really sure what this will do.
-
-=======
     try:
         indices = map(int, atom_numbers.replace(';', ',').split(','))
     except Exception:
         logging.error("Problematic auxinfo: {!r}".format(auxinfo))
         raise
->>>>>>> 356756dc
+
     return indices
 
 class InchiException(Exception):
