import os
import re
import external.cclib as cclib
import logging
<<<<<<< HEAD
from subprocess import Popen
import time
import math
import numpy

from rmgpy.molecule import Molecule, Atom, getElement
from rmgpy.reaction import Reaction
from qmdata import CCLibData
=======
from subprocess import Popen, PIPE
import distutils.spawn
import tempfile
import shutil

from rmgpy.molecule import Molecule
>>>>>>> 7d9ced40
from molecule import QMMolecule
from reaction import QMReaction
from rmgpy.data.base import Entry
from rmgpy.data.kinetics import saveEntry
from rmgpy.data.kinetics.transitionstates import DistanceData


class Mopac:
    """
    A base class for all QM calculations that use MOPAC.
    
    Classes such as :class:`MopacMol` will inherit from this class.
    """

    inputFileExtension = '.mop'
    outputFileExtension = '.out'
    
<<<<<<< HEAD
    mopacEnv = os.getenv('MOPAC_DIR', default="/opt/mopac")
    if os.path.exists(os.path.join(mopacEnv , 'MOPAC2012.exe')):
        executablePath = os.path.join(mopacEnv , 'MOPAC2012.exe')
    elif os.path.exists(os.path.join(mopacEnv , 'MOPAC2009.exe')):
        executablePath = os.path.join(mopacEnv , 'MOPAC2009.exe')
    else:
        executablePath = os.path.join(mopacEnv , '(MOPAC 2009 or 2012)')
    
    usePolar = False#use polar keyword in MOPAC
=======
    executablesToTry = ('MOPAC2012.exe', 'MOPAC2009.exe', 'mopac')

    for exe in executablesToTry:
        try:
            executablePath = distutils.spawn.find_executable(exe)
        except:
            executablePath = None
        if executablePath is not None:
            break
    else:  # didn't break
        logging.debug("Did not find MOPAC on path, checking if it exists in a declared MOPAC_DIR...")
        mopacEnv = os.getenv('MOPAC_DIR', default="/opt/mopac")
        for exe in executablesToTry:
            executablePath = os.path.join(mopacEnv, exe)
            if os.path.exists(executablePath):
                break
        else:  # didn't break
            executablePath = os.path.join(mopacEnv , '(MOPAC 2009 or 2012)')

    usePolar = False #use polar keyword in MOPAC
>>>>>>> 7d9ced40
    
    "Keywords for the multiplicity"
    multiplicityKeywords = {
                            1: '',
                            2: 'uhf doublet',
                            3: 'uhf triplet',
                            4: 'uhf quartet',
                            5: 'uhf quintet',
                            6: 'uhf sextet',
                            7: 'uhf septet',
                            8: 'uhf octet',
                            9: 'uhf nonet',
                           }
    
    #: List of phrases that indicate failure
    #: NONE of these must be present in a succesful job.
    failureKeys = [
                   'IMAGINARY FREQUENCIES',
                   'EXCESS NUMBER OF OPTIMIZATION CYCLES',
                   'NOT ENOUGH TIME FOR ANOTHER CYCLE',
                   ]
    #: List of phrases to indicate success.
    #: ALL of these must be present in a successful job.
    successKeys = [
                   'DESCRIPTION OF VIBRATIONS',
                   'MOPAC DONE'
                  ]

    def testReady(self):
        if not os.path.exists(self.executablePath):
            raise Exception("Couldn't find MOPAC executable at {0}. Try setting your MOPAC_DIR environment variable.".format(self.executablePath))
    
    def geomToString(self, atomsymbols, atomcoords, outputString='', freezeAtoms=[]):
        atomCount = 0
        for atomsymbol, atomcoord in zip(atomsymbols, atomcoords):
            if atomCount in freezeAtoms:
                inputline = "{0:4s} {1: .6f}  0  {2: .6f}  0  {3: .6f}  0".format(atomsymbol, atomcoord[0], atomcoord[1], atomcoord[2])
            else:
                inputline = "{0:4s} {1: .6f}  1  {2: .6f}  1  {3: .6f}  1".format(atomsymbol, atomcoord[0], atomcoord[1], atomcoord[2])
            outputString.append(inputline)
            atomCount += 1
        
        return outputString, atomCount
    
    def run(self):
        self.testReady()
        # submits the input file to mopac
        
        dirpath = tempfile.mkdtemp()
        # copy input file to temp dir:
        tempInpFile = os.path.join(dirpath, os.path.basename(self.inputFilePath))
        shutil.copy(self.inputFilePath, dirpath)      

        process = Popen([self.executablePath, tempInpFile], stderr=PIPE)
        stdout, stderr = process.communicate()  # necessary to wait for executable termination!
        if "ended normally" not in stderr.strip():
            logging.warning("Mopac error message:" + stderr)

        # copy output file from temp dir to output dir:
        tempOutFile = os.path.join(dirpath, os.path.basename(self.outputFilePath))
        shutil.copy(tempOutFile, self.outputFilePath)

        # delete temp folder:
        shutil.rmtree(dirpath)
        return self.verifyOutputFile()
                            
    def verifyOutputFile(self):
        """
        Check's that an output file exists and was successful.
        
        Returns a boolean flag that states whether a successful MOPAC simulation already exists for the molecule with the 
        given (augmented) InChI Key.
        
        The definition of finding a successful simulation is based on these criteria:
        1) finding an output file with the file name equal to the InChI Key
        2) NOT finding any of the keywords that are denote a calculation failure
        3) finding all the keywords that denote a calculation success.
        4) finding a match between the InChI of the given molecule and the InchI found in the calculation files
        5) checking that the optimized geometry, when connected by single bonds, is isomorphic with self.molecule (converted to single bonds)
        
        If any of the above criteria is not matched, False will be returned.
        If all succeed, then it will return True.
        """
        if not os.path.exists(self.outputFilePath):
            logging.debug("Output file {0} does not (yet) exist.".format(self.outputFilePath))
            return False
        
        InChIMatch=False #flag (1 or 0) indicating whether the InChI in the file matches InChIaug this can only be 1 if InChIFound is also 1
        InChIFound=False #flag (1 or 0) indicating whether an InChI was found in the log file
        
        # Initialize dictionary with "False"s 
        successKeysFound = dict([(key, False) for key in self.successKeys])
        
        with open(self.outputFilePath) as outputFile:
            for line in outputFile:
                line = line.strip()
                
                for element in self.failureKeys: #search for failure keywords
                    if element in line:
                        logging.error("MOPAC output file contains the following error: {0}".format(element) )
                        return False
                
                for element in self.successKeys: #search for success keywords
                    if element in line:
                        successKeysFound[element] = True
                
                if "InChI=" in line:
                    logFileInChI = line #output files should take up to 240 characters of the name in the input file
                    InChIFound = True
                    if self.uniqueIDlong in logFileInChI:
                        InChIMatch = True
                    elif self.uniqueIDlong.startswith(logFileInChI):
                        logging.info("InChI too long to check, but beginning matches so assuming OK.")
                        InChIMatch = True
                    else:
                        logging.warning("InChI in log file ({0}) didn't match that in geometry ({1}).".format(logFileInChI, self.uniqueIDlong))                    
                        # Use only up to first 80 characters to match due to MOPAC bug which deletes 81st character of InChI string
                        if self.uniqueIDlong.startswith(logFileInChI[:80]):
                            logging.warning("but the beginning matches so it's probably just a truncation problem.")
                            InChIMatch = True
        # Check that ALL 'success' keywords were found in the file.
        if not all( successKeysFound.values() ):
            logging.error('Not all of the required keywords for success were found in the output file!')
            return False
        
        if not InChIFound:
            logging.error("No InChI was found in the MOPAC output file {0}".format(self.outputFilePath))
            return False
        
<<<<<<< HEAD
        if InChIMatch:
            # Compare the optimized geometry to the original molecule
            parser = cclib.parser.Mopac(self.outputFilePath)
            parser.logger.setLevel(logging.ERROR) #cf. http://cclib.sourceforge.net/wiki/index.php/Using_cclib#Additional_information
            cclibData = parser.parse()
            cclibMol = Molecule()
            cclibMol.fromXYZ(cclibData.atomnos, cclibData.atomcoords[-1])
            testMol = self.molecule.toSingleBonds()
            
            if cclibMol.isIsomorphic(testMol):
                logging.info("Successful MOPAC quantum result found in {0}".format(self.outputFilePath))
                # " + self.molfile.name + " ("+self.molfile.InChIAug+") has been found. This log file will be used.")
                return True
            else:
                logging.info("Incorrect connectivity for optimized geometry in file {0}".format(self.outputFilePath))
                # " + self.molfile.name + " ("+self.molfile.InChIAug+") has been found. This log file will be used.")
                return False
            
=======
        if not InChIMatch:
            #InChIs do not match (most likely due to limited name length mirrored in log file (240 characters), but possibly due to a collision)
            return self.checkForInChiKeyCollision(logFileInChI) # Not yet implemented!

        # Compare the optimized geometry to the original molecule
        qmData = self.parse()
        cclibMol = Molecule()
        cclibMol.fromXYZ(qmData.atomicNumbers, qmData.atomCoords.value)
        testMol = self.molecule.toSingleBonds()
        if not cclibMol.isIsomorphic(testMol):
            logging.info("Incorrect connectivity for optimized geometry in file {0}".format(self.outputFilePath))
            return False

        logging.info("Successful {1} quantum result in {0}".format(self.outputFilePath, self.__class__.__name__))
        return True
        
>>>>>>> 7d9ced40
        #InChIs do not match (most likely due to limited name length mirrored in log file (240 characters), but possibly due to a collision)
        return self.checkForInChiKeyCollision(logFileInChI) # Not yet implemented!
    
    def getParser(self, outputFile):
             """
             Returns the appropriate cclib parser.
             """
             return cclib.parser.Mopac(outputFile)
    
    def parse(self):
        """
        Returns the appropriate cclib parser.
        """
        return cclib.parser.Mopac(outputFile)
    
    def writeInputFile(self, output, attempt=None, top_keys=None, bottom_keys=None, inputFilePath=None, refFile=False):
        """
        Takes the output from the writeInputFile method and prints the
        file. Options provided allow the 
        Using the :class:`Geometry` object, write the input file
        for the `attmept`th attempt.
        """
        
        if not refFile:
            if not top_keys:
                top_keys, bottom_keys, polar_keys = self.inputFileKeywords(attempt)
            output = [top_keys] + output
        
        if bottom_keys:
            output = output + [bottom_keys]
        
        if self.usePolar:
            polar_keys = '\n\n\n' + polar_keys
            output = output + [polar_keys]
        
        input_string = '\n'.join(output)
        
        if not inputFilePath:
            inputFilePath = self.inputFilePath
        
        with open(inputFilePath, 'w') as mopacFile:
            mopacFile.write(input_string)

class MopacMol(QMMolecule, Mopac):
    """
    A base Class for calculations of molecules using MOPAC. 
    
    Inherits from both :class:`QMMolecule` and :class:`Mopac`.
    """

    #: Keywords that will be added at the top and bottom of the qm input file
    keywords = [
                {'top':"precise nosym THREADS=1", 'bottom':"oldgeo thermo nosym precise THREADS=1 "},
                {'top':"precise nosym gnorm=0.0 nonr THREADS=1", 'bottom':"oldgeo thermo nosym precise THREADS=1 "},
                {'top':"precise nosym gnorm=0.0 THREADS=1", 'bottom':"oldgeo thermo nosym precise THREADS=1 "},
                {'top':"precise nosym gnorm=0.0 bfgs THREADS=1", 'bottom':"oldgeo thermo nosym precise THREADS=1 "},
                {'top':"precise nosym recalc=10 dmax=0.10 nonr cycles=2000 t=2000 THREADS=1", 'bottom':"oldgeo thermo nosym precise THREADS=1 "},
                ]

    def createInputFile(self, attempt):
        """
        Using the :class:`Geometry` object, write the input file
        for the `attempt`.
        """
        
        molfile = self.getMolFilePathForCalculation(attempt) 
        atomline = re.compile('\s*([\- ][0-9.]+)\s+([\- ][0-9.]+)+\s+([\- ][0-9.]+)\s+([A-Za-z]+)')
        
        output = [ self.geometry.uniqueIDlong, '' ]
 
        atomCount = 0
        with open(molfile) as molinput:
            for line in molinput:
                match = atomline.match(line)
                if match:
                    output.append("{0:4s} {1} 1 {2} 1 {3} 1".format(match.group(4), match.group(1), match.group(2), match.group(3)))
                    atomCount += 1
        assert atomCount == len(self.molecule.atoms)
    
        output.append('')
        self.writeInputFile(output, attempt)
                
    def inputFileKeywords(self, attempt):
        """
        Return the top, bottom, and polar keywords.
        """
        raise NotImplementedError("Should be defined by subclass, eg. MopacMolPM3")  
                  
    def generateQMData(self):
        """
        Calculate the QM data and return a QMData object, or None if it fails.
        """
        for atom in self.molecule.vertices:
            if atom.atomType.label in ('N5s', 'N5d', 'N5dd', 'N5t', 'N5b'):
                return None

        if self.verifyOutputFile():
            logging.info("Found a successful output file already; using that.")
            source = "QM {0} calculation found from previous run.".format(self.__class__.__name__)
        else:
            self.createGeometry()
            success = False
            for attempt in range(1, self.maxAttempts+1):
                self.createInputFile(attempt)
                logging.info('Trying {3} attempt {0} of {1} on molecule {2}.'.format(attempt, self.maxAttempts, self.molecule.toSMILES(), self.__class__.__name__))
                success = self.run()
                if success:
                    logging.info('Attempt {0} of {1} on species {2} succeeded.'.format(attempt, self.maxAttempts, self.molecule.toAugmentedInChI()))
                    source = "QM {0} calculation attempt {1}".format(self.__class__.__name__, attempt )
                    break
            else:
                logging.error('QM thermo calculation failed for {0}.'.format(self.molecule.toAugmentedInChI()))
                return None
        result = self.parse() # parsed in cclib
        result.source = source
        return result


class MopacMolPMn(MopacMol):
    """
    Mopac PMn calculations for molecules (n undefined here)
    
    This is a parent class for MOPAC PMn calculations.
    Inherit it, and define the pm_method, then redefine 
    anything you wish to do differently.
    """
    pm_method = '(should be defined by sub class)'
    def inputFileKeywords(self, attempt):
        """
        Return the top, bottom, and polar keywords for attempt number `attempt`.
        
        NB. `attempt` begins at 1, not 0.
        """
        assert attempt <= self.maxAttempts
        
        if attempt > self.scriptAttempts:
            attempt -= self.scriptAttempts
        
        multiplicity_keys = self.multiplicityKeywords[self.geometry.molecule.multiplicity]

        top_keys = "{method} {mult} {top}".format(
                method = self.pm_method,
                mult = multiplicity_keys,
                top = self.keywords[attempt-1]['top'],
                )
        bottom_keys = "{bottom} {method} {mult}".format(
                method = self.pm_method,
                bottom = self.keywords[attempt-1]['bottom'],
                mult = multiplicity_keys,
                )
        polar_keys = "oldgeo {polar} nosym precise {method} {mult}".format(
                method = self.pm_method,
                polar = ('polar' if self.geometry.molecule.multiplicity == 1 else 'static'),
                mult = multiplicity_keys,
                )

        return top_keys, bottom_keys, polar_keys

class MopacMolPM3(MopacMolPMn):
    """
    Mopac PM3 calculations for molecules
    
    This is a class of its own in case you wish to do anything differently,
    but for now it's the same as all the MOPAC PMn calculations, only pm3
    """
    pm_method = 'pm3'

class MopacMolPM6(MopacMolPMn):
    """
    Mopac PM6 calculations for molecules
    
    This is a class of its own in case you wish to do anything differently,
    but for now it's the same as all the MOPAC PMn calculations, only pm6
    """
    pm_method = 'pm6'

class MopacMolPM7(MopacMolPMn):
    """
    Mopac PM7 calculations for molecules
    
    This is a class of its own in case you wish to do anything differently,
    but for now it's the same as all the MOPAC PMn calculations, only pm7
    """
    pm_method = 'pm7'

    
class MopacTS(QMReaction, Mopac):

    "Keywords for the multiplicity"
    multiplicityKeywords = {
                             1: '',
                             2: 'uhf doublet',
                             3: 'uhf triplet',
                             4: 'uhf quartet',
                             5: 'uhf quintet',
                             6: 'uhf sextet',
                             7: 'uhf septet',
                             8: 'uhf octet',
                             9: 'uhf nonet',
                            }

    "Keywords that will be added at the top of the qm input file"
    keywords = [
                {'top':"ts", 'bottom':"oldgeo force let"},
                {'top':"ts", 'bottom':"oldgeo force esp "},
                {'top':"ts", 'bottom':"oldgeo force vectors "},
                {'top':"ts", 'bottom':"oldgeo force vectors esp "},
                ]

    scriptAttempts = len(keywords)

    failureKeys = ['GRADIENT IS TOO LARGE', 
                   'EXCESS NUMBER OF OPTIMIZATION CYCLES', 
                   'NOT ENOUGH TIME FOR ANOTHER CYCLE',
                   # '6 IMAGINARY FREQUENCIES',
                   # '5 IMAGINARY FREQUENCIES',
                   # '4 IMAGINARY FREQUENCIES',
                   # '3 IMAGINARY FREQUENCIES',
                   # '2 IMAGINARY FREQUENCIES'
                   ]

    def setImages(self, pGeom):
        """
        Set and return the initial and final ase images for the NEB calculation
        """
        import ase
        from ase import Atoms

        # ASE doesn't keep the atoms in the same order as it's positions (weird!),
        # so get the correct atom list and recreate the images
        molfileR = self.getFilePath('.arc')
        molfileP = pGeom.getFilePath('.arc')
        atomline = re.compile('\s*([A-Za-z]+)\s+([\- ][0-9.]+)\s+([\+ ][0-9.]+)\s+([\- ][0-9.]+)\s+([\+ ][0-9.]+)\s+([\- ][0-9.]+)')

        atomCount = 0
        atomsymbols = []
        atomcoords = []
        with open(molfileR) as molinput:
            for line in molinput:
                match = atomline.match(line)
                if match:
                    atomsymbols.append(match.group(1))
                    atomcoords.append([float(match.group(2)), float(match.group(4)), float(match.group(6))])
                    atomCount += 1

        assert atomCount == len(self.geometry.molecule.atoms)

        newImage = Atoms(atomsymbols)
        newImage.set_positions(atomcoords)
        initial = newImage.copy()

        atomCount = 0
        atomsymbols = []
        atomcoords = []
        with open(molfileP) as molinput:
            for line in molinput:
                match = atomline.match(line)
                if match:
                    atomsymbols.append(match.group(1))
                    atomcoords.append([float(match.group(2)), float(match.group(4)), float(match.group(6))])
                    atomCount += 1

        assert atomCount == len(self.geometry.molecule.atoms)

        newImage = Atoms(atomsymbols)
        newImage.set_positions(atomcoords)
        final = newImage.copy()

        return initial, final

    def runDouble(self, inputFilePath):
        self.testReady()
        with open(inputFilePath) as infile:
            print "Running MOPAC input file {0!s}:".format(inputFilePath)
            for line in infile:
                print line.rstrip()
        # submits the input file to mopac
        process = Popen([self.executablePath, inputFilePath])
        process.communicate()# necessary to wait for executable termination!

        logFilePath = os.path.splitext(inputFilePath)[0]+self.outputFileExtension
        with open(logFilePath) as outfile:
            print "MOPAC output file {0!s}:".format(logFilePath)
            for line in outfile:
                print line.rstrip()
        return logFilePath

    def runIRC(self):
        self.testReady()
        # submits the input file to mopac
        process = Popen([self.executablePath, self.inputFilePath])
        process.communicate()# necessary to wait for executable termination!

        return self.verifyIRCOutputFile()

    def createInputFile(self, attempt):
        """
        Using the :class:`Geometry` object, write the input file
        for the `attmept`th attempt.
        """
        molfile = self.geometry.getRefinedMolFilePath()
        atomline = re.compile('\s*([\- ][0-9.]+)\s+([\- ][0-9.]+)+\s+([\- ][0-9.]+)\s+([A-Za-z]+)')

        output = [ self.geometry.uniqueID, '' ]

        atomCount = 0
        with open(molfile) as molinput:
            for line in molinput:
                match = atomline.match(line)
                if match:
                    output.append("{0:4s} {1} 1 {2} 1 {3} 1".format(match.group(4), match.group(1), match.group(2), match.group(3)))
                    atomCount += 1
        assert atomCount == len(self.geometry.molecule.atoms)

        output.append('')
        self.writeInputFile(output, attempt)

    def createGeomInputFile(self, freezeAtoms, product=False):

        if product:
            output = [ self.productGeom.uniqueID, '' ]
            freezeAtoms = [freezeAtoms[0], freezeAtoms[1]]
            atomsymbols, atomcoords = self.productGeom.parseMOL(self.productGeom.getRefinedMolFilePath())
            inputFilePath = self.productGeom.getFilePath(self.inputFileExtension)
            multiplicity = self.productGeom.molecule.multiplicity
        else:
            output = [ self.reactantGeom.uniqueID, '' ]
            freezeAtoms = [freezeAtoms[1], freezeAtoms[2]]
            atomsymbols, atomcoords = self.reactantGeom.parseMOL(self.reactantGeom.getRefinedMolFilePath())
            inputFilePath = self.reactantGeom.getFilePath(self.inputFileExtension)
            multiplicity = self.reactantGeom.molecule.multiplicity
            
        output, atomCount = self.geomToString(atomsymbols, atomcoords, outputString=output, freezeAtoms=freezeAtoms)

        assert atomCount == len(self.reactantGeom.molecule.atoms)
        
        output.append('')
        
        top_keys = "precise nosym {spin}".format(spin=self.multiplicityKeywords[multiplicity])
        self.writeInputFile(output, top_keys=top_keys, inputFilePath=inputFilePath)

    def createIRCFile(self):
        output = ['irc=1* let', self.geometry.uniqueID, '' ]
        atomCount = 0

        molfile = self.getFilePath('.arc')
        atomline = re.compile('\s*([A-Za-z]+)\s+([\- ][0-9.]+)\s+([\+ ][0-9.]+)\s+([\- ][0-9.]+)\s+([\+ ][0-9.]+)\s+([\- ][0-9.]+)')
        with open(molfile) as molinput:
            for line in molinput:
                match = atomline.match(line)
                if match:
                    output.append("{0:4s} {1} 1 {2} 1 {3} 1".format(match.group(1), match.group(2), match.group(4), match.group(6)))
                    atomCount += 1
                    
        assert atomCount == len(self.geometry.molecule.atoms)
        
        output.append('')
        input_string = '\n'.join(output)
        
        with open(self.inputFilePath, 'w') as mopacFile:
            mopacFile.write(input_string)

    def createReferenceFile(self, productSide=False):#, inputFilePath, molFilePathForCalc, geometry, attempt, outputFile=None):
        """
        Using the :class:`Geometry` object, write the input file
        for the `attmept`th attempt.
        """
        if productSide:
            inputFilePath = self.productGeom.getFilePath(self.inputFileExtension)
            atomsymbols, atomcoords = self.productGeom.parseOUT(self.productGeom.getFilePath(self.outputFileExtension))
            output = [ '', self.productGeom.uniqueIDlong, '' ]
        else:
            inputFilePath = self.reactantGeom.getFilePath(self.inputFileExtension)
            atomsymbols, atomcoords = self.reactantGeom.parseARC(self.reactantGeom.getFilePath('.arc'))
            output = [ '', self.reactantGeom.uniqueIDlong, '' ]
        
        output, atomCount = self.geomToString(atomsymbols, atomcoords, outputString=output)

        assert atomCount == len(self.reactantGeom.molecule.atoms)

        output.append('')
        self.writeInputFile(output, inputFilePath=inputFilePath, refFile=True)

    def createGeoRefInputFile(self, productSide=False):
        if productSide:
            atomsymbols, atomcoords = self.productGeom.parseARC(self.productGeom.getFilePath('.arc'))
            refFile = self.reactantGeom.getFilePath(self.inputFileExtension)
            inputFilePath = self.productGeom.getFilePath(self.inputFileExtension)
            output = [ 'geo_ref="{0}"'.format(refFile), self.productGeom.uniqueIDlong, '' ]
        else:
            atomsymbols, atomcoords = self.reactantGeom.parseARC(self.reactantGeom.getFilePath('.arc'))
            refFile = self.productGeom.getFilePath(self.inputFileExtension)
            inputFilePath = self.reactantGeom.getFilePath(self.inputFileExtension)
            output = [ 'geo_ref="{0}"'.format(refFile), self.reactantGeom.uniqueIDlong, '' ]
        
        output, atomCount = self.geomToString(atomsymbols, atomcoords, outputString=output)

        assert atomCount == len(self.reactantGeom.molecule.atoms)

        output.append('')
        self.writeInputFile(output, inputFilePath=inputFilePath, refFile=True)

    def createSaddleInputFile(self):
        """
        Using the :class:`Geometry` object, write the input file
        for the `attmept`th attempt.
        """
        output = [ 'saddle', self.uniqueID, '' ]

        # Reactant side
        atomsymbols, atomcoords = self.reactantGeom.parseARC(self.reactantGeom.getFilePath('.arc'))
        
        output, atomCount = self.geomToString(atomsymbols, atomcoords, outputString=output)

        assert atomCount == len(self.reactantGeom.molecule.atoms)

        output.append('')

        # Product side
        atomsymbols, atomcoords = self.productGeom.parseARC(self.productGeom.getFilePath('.arc'))
        
        output, atomCount = self.geomToString(atomsymbols, atomcoords, outputString=output)

        assert atomCount == len(self.productGeom.molecule.atoms)

        output.append('')
        self.writeInputFile(output, refFile=True)

    def writeTSInputFile(self, doubleEnd=False):

        output = [ self.geometry.uniqueID, '' ]
        atomCount = 0

        if doubleEnd:
            molfile = self.outputFilePath
            atomline = re.compile('\s*([0-9]+)\s+([A-Za-z]+)\s+([\- ][0-9.]+)\s+([*])\s+([\- ][0-9.]+)\s+([*])\s+([\- ][0-9.]+)')
            with open(molfile) as molinput:
                total = len(self.geometry.molecule.atoms)
                matchLines = []
                for line in molinput:
                    match = atomline.match(line)
                    if match:
                        matchLines.append("{0:4s} {1} 1 {2} 1 {3} 1".format(match.group(2), match.group(3), match.group(5), match.group(7)))
                if len(matchLines) == total:
                    for line in matchLines:
                        output.append(line)
                        atomCount += 1
                else:
                    for line in matchLines[total*-1:]:
                        output.append(line)
                        atomCount += 1
        else:
            molfile = self.geometry.getRefinedMolFilePath()
            atomline = re.compile('\s*([\- ][0-9.]+)\s+([\- ][0-9.]+)+\s+([\- ][0-9.]+)\s+([A-Za-z]+)')
            with open(molfile) as molinput:
                for line in molinput:
                    match = atomline.match(line)
                    if match:
                        output.append("{0:4s} {1} 1 {2} 1 {3} 1".format(match.group(4), match.group(1), match.group(2), match.group(3)))
                        atomCount += 1

        assert atomCount == len(self.geometry.molecule.atoms)

        output.append('')
        input_string = '\n'.join(output)

        top_keys = 'ts recalc=5\n'
        bottom_keys = 'oldgeo force let\n'
        with open(self.inputFilePath, 'w') as mopacFile:
            mopacFile.write(top_keys)
            mopacFile.write(input_string)
            mopacFile.write('\n')
            mopacFile.write(bottom_keys)
    
    def prepDoubleEnded(self, labels, notes):
        self.createGeomInputFile(freezeAtoms=labels)
        logFilePath = self.runDouble(self.reactantGeom.getFilePath(self.inputFileExtension))
        
        self.createGeomInputFile(freezeAtoms=labels, product=True)
        logFilePath = self.runDouble(self.productGeom.getFilePath(self.inputFileExtension))
        
        # A check is needed to ensure the geometry that comes out has not been altered
        return True, notes
    
    def conductDoubleEnded(self, NEB=False):
        if NEB:
            self.runNEB()
        else:
            # MOPAC Saddle Calculation
            self.createReferenceFile()
            self.createGeoRefInputFile(productSide=True)
            logFilePath = self.runDouble(self.productGeom.getFilePath(self.inputFileExtension))
            # shutil.copy(logFilePath, logFilePath+'.ref1.out')
                
            if not os.path.exists(self.productGeom.getFilePath('.arc')):
                notes = notes + 'product .arc file does not exits\n'
                return False, notes
            
            # Reactant that references the product geometry
            self.createReferenceFile(productSide=True)
            self.createGeoRefInputFile()
            logFilePath = self.runDouble(self.reactantGeom.getFilePath(self.inputFileExtension))
            # shutil.copy(logFilePath, logFilePath+'.ref2.out')
            
            if not os.path.exists(self.reactantGeom.getFilePath('.arc')):
                notes = notes + 'reactant .arc file does not exits\n'
                return False, notes
            
            # Write saddle calculation file using the outputs of the reference calculations
            self.createSaddleInputFile()
            self.runDouble(self.inputFilePath)
            
            atomSymbols, atomCoords = self.reactantGeom.parseOUT(self.outputFilePath)
            self.writeXYZ(atomSymbols, atomCoords)
            
            return True, notes # True, self.geometry, labels, notes
            
    def verifyOutputFile(self):
        """
        Check's that an output file exists and was successful.

        Returns a boolean flag that states whether a successful MOPAC simulation already exists for the molecule with the 
        given (augmented) InChI Key.
        """
        if not os.path.exists(self.outputFilePath):
            logging.info("Output file {0} does not exist.".format(self.outputFilePath))
            return False, False

        # Initialize dictionary with "False"s 
        successKeysFound = dict([(key, False) for key in self.successKeys])

        with open(self.outputFilePath) as outputFile:
            for line in outputFile:
                line = line.strip()

                for element in self.failureKeys: #search for failure keywords
                    if element in line:
                        logging.error("MOPAC output file contains the following error: {0}".format(element) )
                        return False, False

                for element in self.successKeys: #search for success keywords
                    if element in line:
                        successKeysFound[element] = True

        # Check that ALL 'success' keywords were found in the file.
        if not all( successKeysFound.values() ):
            logging.error('Not all of the required keywords for success were found in the output file!')
            return False, False
        else:
            logging.info("Successful MOPAC quantum result found in {0}".format(self.outputFilePath))
            return True, False

        #InChIs do not match (most likely due to limited name length mirrored in log file (240 characters), but possibly due to a collision)
        return self.checkForInChiKeyCollision(logFileInChI) # Not yet implemented!

    def convertMol(self, geomLines):

        atomcoords = []
        atomnos = []
        for line in geomLines:
            atType, x, y, z = line.split()
            atomnos.append(getElement(atType).number)
            atomcoords.append([float(x),float(y),float(z)])
        atomnos = numpy.array(atomnos, dtype=int)
        atomcoords = numpy.array(atomcoords)
        mol = Molecule()
        mol.fromXYZ(atomnos, atomcoords)

        return mol

    def verifyIRCOutputFile(self):
        """
        Check's that an output file exists and was successful.

        Returns a boolean flag that states whether a successful MOPAC simulation already exists for the molecule with the 
        given (augmented) InChI Key.
        """

        if not os.path.exists(self.outputFilePath):
            logging.info("Output file {0} does not exist.".format(self.outputFilePath))
            return False

        # Initialize dictionary with "False"s 
        successKeysFound = dict([(key, False) for key in self.successKeys])

        with open(self.outputFilePath) as outputFile:
            for line in outputFile:
                line = line.strip()

                for element in self.failureKeys: #search for failure keywords
                    if element in line:
                        logging.error("MOPAC output file contains the following error: {0}".format(element) )
                        return False

                for element in self.successKeys: #search for success keywords
                    if element in line:
                        successKeysFound[element] = True

        if not successKeysFound['MOPAC DONE']:
            logging.error('Not all of the required keywords for success were found in the IRC output file!')
            return False

        with open(self.outputFilePath.split('.')[0] + '.xyz') as geomFile:
            geomFile = geomFile.readlines()
            geomFile.pop(0)
            geomFile.pop(0)
            geom1 = []
            for line in geomFile:
                if not line.startswith('  reversed'):
                    geom1.append(line)
                else:
                    break
            geom1.pop()

            geom2 = []
            for line in reversed(geomFile):
                if not line.startswith(' DRC'):
                    geom2.append(line)
                else:
                    break

        mol1 = self.convertMol(geom1)
        mol2 = self.convertMol(geom2)

        targetReaction = Reaction(
                                reactants = [reactant.toSingleBonds() for reactant in self.reaction.reactants],
                                products = [product.toSingleBonds() for product in self.reaction.products],
                                )
        testReaction = Reaction(
                                reactants = mol1.split(),
                                products = mol2.split(),                     
                                )

        if targetReaction.isIsomorphic(testReaction):
            return True
        else:
            return False

    def parseTS(self, labels):

        def getDistance(coordinates1, coordinates2):
            """
            Return the square of the distance (in Angstrom) between the two atoms.
            """
            diff = (coordinates1.coords - coordinates2.coords)
            return math.sqrt(sum(diff * diff))

        tsParse = cclib.parser.Mopac(os.path.join(self.file_store_path, self.uniqueID + self.outputFileExtension))
        tsParse = tsParse.parse()
        geom = tsParse.atomcoords[-1]
        atomNums = tsParse.atomnos

        atom1 = Atom(element=getElement(int(atomNums[labels[0]])), coords=geom[labels[0]])
        atom2 = Atom(element=getElement(int(atomNums[labels[1]])), coords=geom[labels[1]])
        atom3 = Atom(element=getElement(int(atomNums[labels[2]])), coords=geom[labels[2]])

        at12 = getDistance(atom1, atom2)
        at23 = getDistance(atom2, atom3)
        at13 = getDistance(atom1, atom3)

        atomDist = [at12, at23, at13]

        return atomDist

    def writeRxnOutputFile(self, labels):

        product = self.reaction.products[0].merge(self.reaction.products[1])
        star3 = product.getLabeledAtom('*1').sortingLabel
        star1 = product.getLabeledAtom('*3').sortingLabel
        product.atoms[star1].label = '*1'
        product.atoms[star3].label = '*3'

        atomDist = self.parseTS(labels)

        distances = {'d12':float(atomDist[0]), 'd23':float(atomDist[1]), 'd13':float(atomDist[2])}
        user = "Pierre Bhoorasingh <bhoorasingh.p@husky.neu.edu>"
        description = "Found via group estimation strategy using automatic transition state generator"
        entry = Entry(
            index = 1,
            item = self.reaction,
            data = DistanceData(distances=distances, method='B3LYP/6-31+G(d,p)'),
            shortDesc = "B3LYP/6-31+G(d,p) calculation via group estimated TS generator.",
            history = [(time.asctime(), user, 'action', description)]
        )

        outputDataFile = os.path.join(self.file_store_path, self.uniqueID + '.data')
        with open(outputDataFile, 'w') as parseFile:
            saveEntry(parseFile, entry)

class MopacTSPM3(MopacTS):
    def inputFileKeywords(self, attempt, multiplicity):
        """
        Inherits the writeInputFile methods from mopac.py
        """
        multiplicity_keys = self.multiplicityKeywords[multiplicity]

        top_keys = "pm3 {0} {1}".format(
                multiplicity_keys,
                self.keywords[attempt-1]['top'],
                )
        bottom_keys = "{0} pm3 {1}".format(
                self.keywords[attempt-1]['bottom'],
                multiplicity_keys,
                )
        polar_keys = "oldgeo {0} nosym precise pm3 {1}".format(
                'polar' if multiplicity == 1 else 'static',
                multiplicity_keys,
                )

        return top_keys, bottom_keys, polar_keys

class MopacTSPM7(MopacTS):
    def inputFileKeywords(self, attempt, multiplicity):
        """
        Inherits the writeInputFile methods from mopac.py
        """
        multiplicity_keys = self.multiplicityKeywords[multiplicity]

        top_keys = "pm7 {0} {1}".format(
                multiplicity_keys,
                self.keywords[attempt-1]['top'],
                )
        bottom_keys = "{0} pm7 {1}".format(
                self.keywords[attempt-1]['bottom'],
                multiplicity_keys,
                )
        polar_keys = "oldgeo {0} nosym precise pm7 {1}".format(
                'polar' if multiplicity == 1 else 'static',
                multiplicity_keys,
                )

        return top_keys, bottom_keys, polar_keys

    def setCalculator(self, images):
        """
        Set up the Mopac calculator for the Atomic Simulation Environment
        """
        import ase
        from ase.calculators.mopac import Mopac

        label=os.path.join(os.path.abspath(self.settings.fileStore), 'ase')
        for image in images[1:len(images)-1]:
            image.set_calculator(ase.calculators.mopac.Mopac(command=self.executablePath, label=label, functional='PM7'))
            image.get_calculator().set(spin=self.geometry.molecule.getRadicalCount())
<|MERGE_RESOLUTION|>--- conflicted
+++ resolved
@@ -2,28 +2,13 @@
 import re
 import external.cclib as cclib
 import logging
-<<<<<<< HEAD
-from subprocess import Popen
-import time
-import math
-import numpy
-
-from rmgpy.molecule import Molecule, Atom, getElement
-from rmgpy.reaction import Reaction
-from qmdata import CCLibData
-=======
 from subprocess import Popen, PIPE
 import distutils.spawn
 import tempfile
 import shutil
 
 from rmgpy.molecule import Molecule
->>>>>>> 7d9ced40
 from molecule import QMMolecule
-from reaction import QMReaction
-from rmgpy.data.base import Entry
-from rmgpy.data.kinetics import saveEntry
-from rmgpy.data.kinetics.transitionstates import DistanceData
 
 
 class Mopac:
@@ -36,17 +21,6 @@
     inputFileExtension = '.mop'
     outputFileExtension = '.out'
     
-<<<<<<< HEAD
-    mopacEnv = os.getenv('MOPAC_DIR', default="/opt/mopac")
-    if os.path.exists(os.path.join(mopacEnv , 'MOPAC2012.exe')):
-        executablePath = os.path.join(mopacEnv , 'MOPAC2012.exe')
-    elif os.path.exists(os.path.join(mopacEnv , 'MOPAC2009.exe')):
-        executablePath = os.path.join(mopacEnv , 'MOPAC2009.exe')
-    else:
-        executablePath = os.path.join(mopacEnv , '(MOPAC 2009 or 2012)')
-    
-    usePolar = False#use polar keyword in MOPAC
-=======
     executablesToTry = ('MOPAC2012.exe', 'MOPAC2009.exe', 'mopac')
 
     for exe in executablesToTry:
@@ -67,7 +41,6 @@
             executablePath = os.path.join(mopacEnv , '(MOPAC 2009 or 2012)')
 
     usePolar = False #use polar keyword in MOPAC
->>>>>>> 7d9ced40
     
     "Keywords for the multiplicity"
     multiplicityKeywords = {
@@ -99,19 +72,7 @@
     def testReady(self):
         if not os.path.exists(self.executablePath):
             raise Exception("Couldn't find MOPAC executable at {0}. Try setting your MOPAC_DIR environment variable.".format(self.executablePath))
-    
-    def geomToString(self, atomsymbols, atomcoords, outputString='', freezeAtoms=[]):
-        atomCount = 0
-        for atomsymbol, atomcoord in zip(atomsymbols, atomcoords):
-            if atomCount in freezeAtoms:
-                inputline = "{0:4s} {1: .6f}  0  {2: .6f}  0  {3: .6f}  0".format(atomsymbol, atomcoord[0], atomcoord[1], atomcoord[2])
-            else:
-                inputline = "{0:4s} {1: .6f}  1  {2: .6f}  1  {3: .6f}  1".format(atomsymbol, atomcoord[0], atomcoord[1], atomcoord[2])
-            outputString.append(inputline)
-            atomCount += 1
-        
-        return outputString, atomCount
-    
+
     def run(self):
         self.testReady()
         # submits the input file to mopac
@@ -133,7 +94,7 @@
         # delete temp folder:
         shutil.rmtree(dirpath)
         return self.verifyOutputFile()
-                            
+        
     def verifyOutputFile(self):
         """
         Check's that an output file exists and was successful.
@@ -154,7 +115,7 @@
         if not os.path.exists(self.outputFilePath):
             logging.debug("Output file {0} does not (yet) exist.".format(self.outputFilePath))
             return False
-        
+    
         InChIMatch=False #flag (1 or 0) indicating whether the InChI in the file matches InChIaug this can only be 1 if InChIFound is also 1
         InChIFound=False #flag (1 or 0) indicating whether an InChI was found in the log file
         
@@ -197,26 +158,6 @@
             logging.error("No InChI was found in the MOPAC output file {0}".format(self.outputFilePath))
             return False
         
-<<<<<<< HEAD
-        if InChIMatch:
-            # Compare the optimized geometry to the original molecule
-            parser = cclib.parser.Mopac(self.outputFilePath)
-            parser.logger.setLevel(logging.ERROR) #cf. http://cclib.sourceforge.net/wiki/index.php/Using_cclib#Additional_information
-            cclibData = parser.parse()
-            cclibMol = Molecule()
-            cclibMol.fromXYZ(cclibData.atomnos, cclibData.atomcoords[-1])
-            testMol = self.molecule.toSingleBonds()
-            
-            if cclibMol.isIsomorphic(testMol):
-                logging.info("Successful MOPAC quantum result found in {0}".format(self.outputFilePath))
-                # " + self.molfile.name + " ("+self.molfile.InChIAug+") has been found. This log file will be used.")
-                return True
-            else:
-                logging.info("Incorrect connectivity for optimized geometry in file {0}".format(self.outputFilePath))
-                # " + self.molfile.name + " ("+self.molfile.InChIAug+") has been found. This log file will be used.")
-                return False
-            
-=======
         if not InChIMatch:
             #InChIs do not match (most likely due to limited name length mirrored in log file (240 characters), but possibly due to a collision)
             return self.checkForInChiKeyCollision(logFileInChI) # Not yet implemented!
@@ -233,49 +174,14 @@
         logging.info("Successful {1} quantum result in {0}".format(self.outputFilePath, self.__class__.__name__))
         return True
         
->>>>>>> 7d9ced40
         #InChIs do not match (most likely due to limited name length mirrored in log file (240 characters), but possibly due to a collision)
         return self.checkForInChiKeyCollision(logFileInChI) # Not yet implemented!
     
     def getParser(self, outputFile):
-             """
-             Returns the appropriate cclib parser.
-             """
-             return cclib.parser.Mopac(outputFile)
-    
-    def parse(self):
         """
         Returns the appropriate cclib parser.
         """
         return cclib.parser.Mopac(outputFile)
-    
-    def writeInputFile(self, output, attempt=None, top_keys=None, bottom_keys=None, inputFilePath=None, refFile=False):
-        """
-        Takes the output from the writeInputFile method and prints the
-        file. Options provided allow the 
-        Using the :class:`Geometry` object, write the input file
-        for the `attmept`th attempt.
-        """
-        
-        if not refFile:
-            if not top_keys:
-                top_keys, bottom_keys, polar_keys = self.inputFileKeywords(attempt)
-            output = [top_keys] + output
-        
-        if bottom_keys:
-            output = output + [bottom_keys]
-        
-        if self.usePolar:
-            polar_keys = '\n\n\n' + polar_keys
-            output = output + [polar_keys]
-        
-        input_string = '\n'.join(output)
-        
-        if not inputFilePath:
-            inputFilePath = self.inputFilePath
-        
-        with open(inputFilePath, 'w') as mopacFile:
-            mopacFile.write(input_string)
 
 class MopacMol(QMMolecule, Mopac):
     """
@@ -293,7 +199,7 @@
                 {'top':"precise nosym recalc=10 dmax=0.10 nonr cycles=2000 t=2000 THREADS=1", 'bottom':"oldgeo thermo nosym precise THREADS=1 "},
                 ]
 
-    def createInputFile(self, attempt):
+    def writeInputFile(self, attempt):
         """
         Using the :class:`Geometry` object, write the input file
         for the `attempt`.
@@ -314,14 +220,25 @@
         assert atomCount == len(self.molecule.atoms)
     
         output.append('')
-        self.writeInputFile(output, attempt)
+        input_string = '\n'.join(output)
+        
+        top_keys, bottom_keys, polar_keys = self.inputFileKeywords(attempt)
+        with open(self.inputFilePath, 'w') as mopacFile:
+            mopacFile.write(top_keys)
+            mopacFile.write('\n')
+            mopacFile.write(input_string)
+            mopacFile.write('\n')
+            mopacFile.write(bottom_keys)
+            if self.usePolar:
+                mopacFile.write('\n\n\n')
+                mopacFile.write(polar_keys)
                 
     def inputFileKeywords(self, attempt):
         """
         Return the top, bottom, and polar keywords.
         """
-        raise NotImplementedError("Should be defined by subclass, eg. MopacMolPM3")  
-                  
+        raise NotImplementedError("Should be defined by subclass, eg. MopacMolPM3")
+        
     def generateQMData(self):
         """
         Calculate the QM data and return a QMData object, or None if it fails.
@@ -337,7 +254,7 @@
             self.createGeometry()
             success = False
             for attempt in range(1, self.maxAttempts+1):
-                self.createInputFile(attempt)
+                self.writeInputFile(attempt)
                 logging.info('Trying {3} attempt {0} of {1} on molecule {2}.'.format(attempt, self.maxAttempts, self.molecule.toSMILES(), self.__class__.__name__))
                 success = self.run()
                 if success:
@@ -417,564 +334,4 @@
     This is a class of its own in case you wish to do anything differently,
     but for now it's the same as all the MOPAC PMn calculations, only pm7
     """
-    pm_method = 'pm7'
-
-    
-class MopacTS(QMReaction, Mopac):
-
-    "Keywords for the multiplicity"
-    multiplicityKeywords = {
-                             1: '',
-                             2: 'uhf doublet',
-                             3: 'uhf triplet',
-                             4: 'uhf quartet',
-                             5: 'uhf quintet',
-                             6: 'uhf sextet',
-                             7: 'uhf septet',
-                             8: 'uhf octet',
-                             9: 'uhf nonet',
-                            }
-
-    "Keywords that will be added at the top of the qm input file"
-    keywords = [
-                {'top':"ts", 'bottom':"oldgeo force let"},
-                {'top':"ts", 'bottom':"oldgeo force esp "},
-                {'top':"ts", 'bottom':"oldgeo force vectors "},
-                {'top':"ts", 'bottom':"oldgeo force vectors esp "},
-                ]
-
-    scriptAttempts = len(keywords)
-
-    failureKeys = ['GRADIENT IS TOO LARGE', 
-                   'EXCESS NUMBER OF OPTIMIZATION CYCLES', 
-                   'NOT ENOUGH TIME FOR ANOTHER CYCLE',
-                   # '6 IMAGINARY FREQUENCIES',
-                   # '5 IMAGINARY FREQUENCIES',
-                   # '4 IMAGINARY FREQUENCIES',
-                   # '3 IMAGINARY FREQUENCIES',
-                   # '2 IMAGINARY FREQUENCIES'
-                   ]
-
-    def setImages(self, pGeom):
-        """
-        Set and return the initial and final ase images for the NEB calculation
-        """
-        import ase
-        from ase import Atoms
-
-        # ASE doesn't keep the atoms in the same order as it's positions (weird!),
-        # so get the correct atom list and recreate the images
-        molfileR = self.getFilePath('.arc')
-        molfileP = pGeom.getFilePath('.arc')
-        atomline = re.compile('\s*([A-Za-z]+)\s+([\- ][0-9.]+)\s+([\+ ][0-9.]+)\s+([\- ][0-9.]+)\s+([\+ ][0-9.]+)\s+([\- ][0-9.]+)')
-
-        atomCount = 0
-        atomsymbols = []
-        atomcoords = []
-        with open(molfileR) as molinput:
-            for line in molinput:
-                match = atomline.match(line)
-                if match:
-                    atomsymbols.append(match.group(1))
-                    atomcoords.append([float(match.group(2)), float(match.group(4)), float(match.group(6))])
-                    atomCount += 1
-
-        assert atomCount == len(self.geometry.molecule.atoms)
-
-        newImage = Atoms(atomsymbols)
-        newImage.set_positions(atomcoords)
-        initial = newImage.copy()
-
-        atomCount = 0
-        atomsymbols = []
-        atomcoords = []
-        with open(molfileP) as molinput:
-            for line in molinput:
-                match = atomline.match(line)
-                if match:
-                    atomsymbols.append(match.group(1))
-                    atomcoords.append([float(match.group(2)), float(match.group(4)), float(match.group(6))])
-                    atomCount += 1
-
-        assert atomCount == len(self.geometry.molecule.atoms)
-
-        newImage = Atoms(atomsymbols)
-        newImage.set_positions(atomcoords)
-        final = newImage.copy()
-
-        return initial, final
-
-    def runDouble(self, inputFilePath):
-        self.testReady()
-        with open(inputFilePath) as infile:
-            print "Running MOPAC input file {0!s}:".format(inputFilePath)
-            for line in infile:
-                print line.rstrip()
-        # submits the input file to mopac
-        process = Popen([self.executablePath, inputFilePath])
-        process.communicate()# necessary to wait for executable termination!
-
-        logFilePath = os.path.splitext(inputFilePath)[0]+self.outputFileExtension
-        with open(logFilePath) as outfile:
-            print "MOPAC output file {0!s}:".format(logFilePath)
-            for line in outfile:
-                print line.rstrip()
-        return logFilePath
-
-    def runIRC(self):
-        self.testReady()
-        # submits the input file to mopac
-        process = Popen([self.executablePath, self.inputFilePath])
-        process.communicate()# necessary to wait for executable termination!
-
-        return self.verifyIRCOutputFile()
-
-    def createInputFile(self, attempt):
-        """
-        Using the :class:`Geometry` object, write the input file
-        for the `attmept`th attempt.
-        """
-        molfile = self.geometry.getRefinedMolFilePath()
-        atomline = re.compile('\s*([\- ][0-9.]+)\s+([\- ][0-9.]+)+\s+([\- ][0-9.]+)\s+([A-Za-z]+)')
-
-        output = [ self.geometry.uniqueID, '' ]
-
-        atomCount = 0
-        with open(molfile) as molinput:
-            for line in molinput:
-                match = atomline.match(line)
-                if match:
-                    output.append("{0:4s} {1} 1 {2} 1 {3} 1".format(match.group(4), match.group(1), match.group(2), match.group(3)))
-                    atomCount += 1
-        assert atomCount == len(self.geometry.molecule.atoms)
-
-        output.append('')
-        self.writeInputFile(output, attempt)
-
-    def createGeomInputFile(self, freezeAtoms, product=False):
-
-        if product:
-            output = [ self.productGeom.uniqueID, '' ]
-            freezeAtoms = [freezeAtoms[0], freezeAtoms[1]]
-            atomsymbols, atomcoords = self.productGeom.parseMOL(self.productGeom.getRefinedMolFilePath())
-            inputFilePath = self.productGeom.getFilePath(self.inputFileExtension)
-            multiplicity = self.productGeom.molecule.multiplicity
-        else:
-            output = [ self.reactantGeom.uniqueID, '' ]
-            freezeAtoms = [freezeAtoms[1], freezeAtoms[2]]
-            atomsymbols, atomcoords = self.reactantGeom.parseMOL(self.reactantGeom.getRefinedMolFilePath())
-            inputFilePath = self.reactantGeom.getFilePath(self.inputFileExtension)
-            multiplicity = self.reactantGeom.molecule.multiplicity
-            
-        output, atomCount = self.geomToString(atomsymbols, atomcoords, outputString=output, freezeAtoms=freezeAtoms)
-
-        assert atomCount == len(self.reactantGeom.molecule.atoms)
-        
-        output.append('')
-        
-        top_keys = "precise nosym {spin}".format(spin=self.multiplicityKeywords[multiplicity])
-        self.writeInputFile(output, top_keys=top_keys, inputFilePath=inputFilePath)
-
-    def createIRCFile(self):
-        output = ['irc=1* let', self.geometry.uniqueID, '' ]
-        atomCount = 0
-
-        molfile = self.getFilePath('.arc')
-        atomline = re.compile('\s*([A-Za-z]+)\s+([\- ][0-9.]+)\s+([\+ ][0-9.]+)\s+([\- ][0-9.]+)\s+([\+ ][0-9.]+)\s+([\- ][0-9.]+)')
-        with open(molfile) as molinput:
-            for line in molinput:
-                match = atomline.match(line)
-                if match:
-                    output.append("{0:4s} {1} 1 {2} 1 {3} 1".format(match.group(1), match.group(2), match.group(4), match.group(6)))
-                    atomCount += 1
-                    
-        assert atomCount == len(self.geometry.molecule.atoms)
-        
-        output.append('')
-        input_string = '\n'.join(output)
-        
-        with open(self.inputFilePath, 'w') as mopacFile:
-            mopacFile.write(input_string)
-
-    def createReferenceFile(self, productSide=False):#, inputFilePath, molFilePathForCalc, geometry, attempt, outputFile=None):
-        """
-        Using the :class:`Geometry` object, write the input file
-        for the `attmept`th attempt.
-        """
-        if productSide:
-            inputFilePath = self.productGeom.getFilePath(self.inputFileExtension)
-            atomsymbols, atomcoords = self.productGeom.parseOUT(self.productGeom.getFilePath(self.outputFileExtension))
-            output = [ '', self.productGeom.uniqueIDlong, '' ]
-        else:
-            inputFilePath = self.reactantGeom.getFilePath(self.inputFileExtension)
-            atomsymbols, atomcoords = self.reactantGeom.parseARC(self.reactantGeom.getFilePath('.arc'))
-            output = [ '', self.reactantGeom.uniqueIDlong, '' ]
-        
-        output, atomCount = self.geomToString(atomsymbols, atomcoords, outputString=output)
-
-        assert atomCount == len(self.reactantGeom.molecule.atoms)
-
-        output.append('')
-        self.writeInputFile(output, inputFilePath=inputFilePath, refFile=True)
-
-    def createGeoRefInputFile(self, productSide=False):
-        if productSide:
-            atomsymbols, atomcoords = self.productGeom.parseARC(self.productGeom.getFilePath('.arc'))
-            refFile = self.reactantGeom.getFilePath(self.inputFileExtension)
-            inputFilePath = self.productGeom.getFilePath(self.inputFileExtension)
-            output = [ 'geo_ref="{0}"'.format(refFile), self.productGeom.uniqueIDlong, '' ]
-        else:
-            atomsymbols, atomcoords = self.reactantGeom.parseARC(self.reactantGeom.getFilePath('.arc'))
-            refFile = self.productGeom.getFilePath(self.inputFileExtension)
-            inputFilePath = self.reactantGeom.getFilePath(self.inputFileExtension)
-            output = [ 'geo_ref="{0}"'.format(refFile), self.reactantGeom.uniqueIDlong, '' ]
-        
-        output, atomCount = self.geomToString(atomsymbols, atomcoords, outputString=output)
-
-        assert atomCount == len(self.reactantGeom.molecule.atoms)
-
-        output.append('')
-        self.writeInputFile(output, inputFilePath=inputFilePath, refFile=True)
-
-    def createSaddleInputFile(self):
-        """
-        Using the :class:`Geometry` object, write the input file
-        for the `attmept`th attempt.
-        """
-        output = [ 'saddle', self.uniqueID, '' ]
-
-        # Reactant side
-        atomsymbols, atomcoords = self.reactantGeom.parseARC(self.reactantGeom.getFilePath('.arc'))
-        
-        output, atomCount = self.geomToString(atomsymbols, atomcoords, outputString=output)
-
-        assert atomCount == len(self.reactantGeom.molecule.atoms)
-
-        output.append('')
-
-        # Product side
-        atomsymbols, atomcoords = self.productGeom.parseARC(self.productGeom.getFilePath('.arc'))
-        
-        output, atomCount = self.geomToString(atomsymbols, atomcoords, outputString=output)
-
-        assert atomCount == len(self.productGeom.molecule.atoms)
-
-        output.append('')
-        self.writeInputFile(output, refFile=True)
-
-    def writeTSInputFile(self, doubleEnd=False):
-
-        output = [ self.geometry.uniqueID, '' ]
-        atomCount = 0
-
-        if doubleEnd:
-            molfile = self.outputFilePath
-            atomline = re.compile('\s*([0-9]+)\s+([A-Za-z]+)\s+([\- ][0-9.]+)\s+([*])\s+([\- ][0-9.]+)\s+([*])\s+([\- ][0-9.]+)')
-            with open(molfile) as molinput:
-                total = len(self.geometry.molecule.atoms)
-                matchLines = []
-                for line in molinput:
-                    match = atomline.match(line)
-                    if match:
-                        matchLines.append("{0:4s} {1} 1 {2} 1 {3} 1".format(match.group(2), match.group(3), match.group(5), match.group(7)))
-                if len(matchLines) == total:
-                    for line in matchLines:
-                        output.append(line)
-                        atomCount += 1
-                else:
-                    for line in matchLines[total*-1:]:
-                        output.append(line)
-                        atomCount += 1
-        else:
-            molfile = self.geometry.getRefinedMolFilePath()
-            atomline = re.compile('\s*([\- ][0-9.]+)\s+([\- ][0-9.]+)+\s+([\- ][0-9.]+)\s+([A-Za-z]+)')
-            with open(molfile) as molinput:
-                for line in molinput:
-                    match = atomline.match(line)
-                    if match:
-                        output.append("{0:4s} {1} 1 {2} 1 {3} 1".format(match.group(4), match.group(1), match.group(2), match.group(3)))
-                        atomCount += 1
-
-        assert atomCount == len(self.geometry.molecule.atoms)
-
-        output.append('')
-        input_string = '\n'.join(output)
-
-        top_keys = 'ts recalc=5\n'
-        bottom_keys = 'oldgeo force let\n'
-        with open(self.inputFilePath, 'w') as mopacFile:
-            mopacFile.write(top_keys)
-            mopacFile.write(input_string)
-            mopacFile.write('\n')
-            mopacFile.write(bottom_keys)
-    
-    def prepDoubleEnded(self, labels, notes):
-        self.createGeomInputFile(freezeAtoms=labels)
-        logFilePath = self.runDouble(self.reactantGeom.getFilePath(self.inputFileExtension))
-        
-        self.createGeomInputFile(freezeAtoms=labels, product=True)
-        logFilePath = self.runDouble(self.productGeom.getFilePath(self.inputFileExtension))
-        
-        # A check is needed to ensure the geometry that comes out has not been altered
-        return True, notes
-    
-    def conductDoubleEnded(self, NEB=False):
-        if NEB:
-            self.runNEB()
-        else:
-            # MOPAC Saddle Calculation
-            self.createReferenceFile()
-            self.createGeoRefInputFile(productSide=True)
-            logFilePath = self.runDouble(self.productGeom.getFilePath(self.inputFileExtension))
-            # shutil.copy(logFilePath, logFilePath+'.ref1.out')
-                
-            if not os.path.exists(self.productGeom.getFilePath('.arc')):
-                notes = notes + 'product .arc file does not exits\n'
-                return False, notes
-            
-            # Reactant that references the product geometry
-            self.createReferenceFile(productSide=True)
-            self.createGeoRefInputFile()
-            logFilePath = self.runDouble(self.reactantGeom.getFilePath(self.inputFileExtension))
-            # shutil.copy(logFilePath, logFilePath+'.ref2.out')
-            
-            if not os.path.exists(self.reactantGeom.getFilePath('.arc')):
-                notes = notes + 'reactant .arc file does not exits\n'
-                return False, notes
-            
-            # Write saddle calculation file using the outputs of the reference calculations
-            self.createSaddleInputFile()
-            self.runDouble(self.inputFilePath)
-            
-            atomSymbols, atomCoords = self.reactantGeom.parseOUT(self.outputFilePath)
-            self.writeXYZ(atomSymbols, atomCoords)
-            
-            return True, notes # True, self.geometry, labels, notes
-            
-    def verifyOutputFile(self):
-        """
-        Check's that an output file exists and was successful.
-
-        Returns a boolean flag that states whether a successful MOPAC simulation already exists for the molecule with the 
-        given (augmented) InChI Key.
-        """
-        if not os.path.exists(self.outputFilePath):
-            logging.info("Output file {0} does not exist.".format(self.outputFilePath))
-            return False, False
-
-        # Initialize dictionary with "False"s 
-        successKeysFound = dict([(key, False) for key in self.successKeys])
-
-        with open(self.outputFilePath) as outputFile:
-            for line in outputFile:
-                line = line.strip()
-
-                for element in self.failureKeys: #search for failure keywords
-                    if element in line:
-                        logging.error("MOPAC output file contains the following error: {0}".format(element) )
-                        return False, False
-
-                for element in self.successKeys: #search for success keywords
-                    if element in line:
-                        successKeysFound[element] = True
-
-        # Check that ALL 'success' keywords were found in the file.
-        if not all( successKeysFound.values() ):
-            logging.error('Not all of the required keywords for success were found in the output file!')
-            return False, False
-        else:
-            logging.info("Successful MOPAC quantum result found in {0}".format(self.outputFilePath))
-            return True, False
-
-        #InChIs do not match (most likely due to limited name length mirrored in log file (240 characters), but possibly due to a collision)
-        return self.checkForInChiKeyCollision(logFileInChI) # Not yet implemented!
-
-    def convertMol(self, geomLines):
-
-        atomcoords = []
-        atomnos = []
-        for line in geomLines:
-            atType, x, y, z = line.split()
-            atomnos.append(getElement(atType).number)
-            atomcoords.append([float(x),float(y),float(z)])
-        atomnos = numpy.array(atomnos, dtype=int)
-        atomcoords = numpy.array(atomcoords)
-        mol = Molecule()
-        mol.fromXYZ(atomnos, atomcoords)
-
-        return mol
-
-    def verifyIRCOutputFile(self):
-        """
-        Check's that an output file exists and was successful.
-
-        Returns a boolean flag that states whether a successful MOPAC simulation already exists for the molecule with the 
-        given (augmented) InChI Key.
-        """
-
-        if not os.path.exists(self.outputFilePath):
-            logging.info("Output file {0} does not exist.".format(self.outputFilePath))
-            return False
-
-        # Initialize dictionary with "False"s 
-        successKeysFound = dict([(key, False) for key in self.successKeys])
-
-        with open(self.outputFilePath) as outputFile:
-            for line in outputFile:
-                line = line.strip()
-
-                for element in self.failureKeys: #search for failure keywords
-                    if element in line:
-                        logging.error("MOPAC output file contains the following error: {0}".format(element) )
-                        return False
-
-                for element in self.successKeys: #search for success keywords
-                    if element in line:
-                        successKeysFound[element] = True
-
-        if not successKeysFound['MOPAC DONE']:
-            logging.error('Not all of the required keywords for success were found in the IRC output file!')
-            return False
-
-        with open(self.outputFilePath.split('.')[0] + '.xyz') as geomFile:
-            geomFile = geomFile.readlines()
-            geomFile.pop(0)
-            geomFile.pop(0)
-            geom1 = []
-            for line in geomFile:
-                if not line.startswith('  reversed'):
-                    geom1.append(line)
-                else:
-                    break
-            geom1.pop()
-
-            geom2 = []
-            for line in reversed(geomFile):
-                if not line.startswith(' DRC'):
-                    geom2.append(line)
-                else:
-                    break
-
-        mol1 = self.convertMol(geom1)
-        mol2 = self.convertMol(geom2)
-
-        targetReaction = Reaction(
-                                reactants = [reactant.toSingleBonds() for reactant in self.reaction.reactants],
-                                products = [product.toSingleBonds() for product in self.reaction.products],
-                                )
-        testReaction = Reaction(
-                                reactants = mol1.split(),
-                                products = mol2.split(),                     
-                                )
-
-        if targetReaction.isIsomorphic(testReaction):
-            return True
-        else:
-            return False
-
-    def parseTS(self, labels):
-
-        def getDistance(coordinates1, coordinates2):
-            """
-            Return the square of the distance (in Angstrom) between the two atoms.
-            """
-            diff = (coordinates1.coords - coordinates2.coords)
-            return math.sqrt(sum(diff * diff))
-
-        tsParse = cclib.parser.Mopac(os.path.join(self.file_store_path, self.uniqueID + self.outputFileExtension))
-        tsParse = tsParse.parse()
-        geom = tsParse.atomcoords[-1]
-        atomNums = tsParse.atomnos
-
-        atom1 = Atom(element=getElement(int(atomNums[labels[0]])), coords=geom[labels[0]])
-        atom2 = Atom(element=getElement(int(atomNums[labels[1]])), coords=geom[labels[1]])
-        atom3 = Atom(element=getElement(int(atomNums[labels[2]])), coords=geom[labels[2]])
-
-        at12 = getDistance(atom1, atom2)
-        at23 = getDistance(atom2, atom3)
-        at13 = getDistance(atom1, atom3)
-
-        atomDist = [at12, at23, at13]
-
-        return atomDist
-
-    def writeRxnOutputFile(self, labels):
-
-        product = self.reaction.products[0].merge(self.reaction.products[1])
-        star3 = product.getLabeledAtom('*1').sortingLabel
-        star1 = product.getLabeledAtom('*3').sortingLabel
-        product.atoms[star1].label = '*1'
-        product.atoms[star3].label = '*3'
-
-        atomDist = self.parseTS(labels)
-
-        distances = {'d12':float(atomDist[0]), 'd23':float(atomDist[1]), 'd13':float(atomDist[2])}
-        user = "Pierre Bhoorasingh <bhoorasingh.p@husky.neu.edu>"
-        description = "Found via group estimation strategy using automatic transition state generator"
-        entry = Entry(
-            index = 1,
-            item = self.reaction,
-            data = DistanceData(distances=distances, method='B3LYP/6-31+G(d,p)'),
-            shortDesc = "B3LYP/6-31+G(d,p) calculation via group estimated TS generator.",
-            history = [(time.asctime(), user, 'action', description)]
-        )
-
-        outputDataFile = os.path.join(self.file_store_path, self.uniqueID + '.data')
-        with open(outputDataFile, 'w') as parseFile:
-            saveEntry(parseFile, entry)
-
-class MopacTSPM3(MopacTS):
-    def inputFileKeywords(self, attempt, multiplicity):
-        """
-        Inherits the writeInputFile methods from mopac.py
-        """
-        multiplicity_keys = self.multiplicityKeywords[multiplicity]
-
-        top_keys = "pm3 {0} {1}".format(
-                multiplicity_keys,
-                self.keywords[attempt-1]['top'],
-                )
-        bottom_keys = "{0} pm3 {1}".format(
-                self.keywords[attempt-1]['bottom'],
-                multiplicity_keys,
-                )
-        polar_keys = "oldgeo {0} nosym precise pm3 {1}".format(
-                'polar' if multiplicity == 1 else 'static',
-                multiplicity_keys,
-                )
-
-        return top_keys, bottom_keys, polar_keys
-
-class MopacTSPM7(MopacTS):
-    def inputFileKeywords(self, attempt, multiplicity):
-        """
-        Inherits the writeInputFile methods from mopac.py
-        """
-        multiplicity_keys = self.multiplicityKeywords[multiplicity]
-
-        top_keys = "pm7 {0} {1}".format(
-                multiplicity_keys,
-                self.keywords[attempt-1]['top'],
-                )
-        bottom_keys = "{0} pm7 {1}".format(
-                self.keywords[attempt-1]['bottom'],
-                multiplicity_keys,
-                )
-        polar_keys = "oldgeo {0} nosym precise pm7 {1}".format(
-                'polar' if multiplicity == 1 else 'static',
-                multiplicity_keys,
-                )
-
-        return top_keys, bottom_keys, polar_keys
-
-    def setCalculator(self, images):
-        """
-        Set up the Mopac calculator for the Atomic Simulation Environment
-        """
-        import ase
-        from ase.calculators.mopac import Mopac
-
-        label=os.path.join(os.path.abspath(self.settings.fileStore), 'ase')
-        for image in images[1:len(images)-1]:
-            image.set_calculator(ase.calculators.mopac.Mopac(command=self.executablePath, label=label, functional='PM7'))
-            image.get_calculator().set(spin=self.geometry.molecule.getRadicalCount())
+    pm_method = 'pm7'