#!/usr/bin/python
# -*- coding: utf-8 -*-

################################################################################
#
#   RMG - Reaction Mechanism Generator
#
#   Copyright (c) 2002-2010 Prof. William H. Green (whgreen@mit.edu) and the
#   RMG Team (rmg_dev@mit.edu)
#
#   Permission is hereby granted, free of charge, to any person obtaining a
#   copy of this software and associated documentation files (the 'Software'),
#   to deal in the Software without restriction, including without limitation
#   the rights to use, copy, modify, merge, publish, distribute, sublicense,
#   and/or sell copies of the Software, and to permit persons to whom the
#   Software is furnished to do so, subject to the following conditions:
#
#   The above copyright notice and this permission notice shall be included in
#   all copies or substantial portions of the Software.
#
#   THE SOFTWARE IS PROVIDED 'AS IS', WITHOUT WARRANTY OF ANY KIND, EXPRESS OR
#   IMPLIED, INCLUDING BUT NOT LIMITED TO THE WARRANTIES OF MERCHANTABILITY,
#   FITNESS FOR A PARTICULAR PURPOSE AND NONINFRINGEMENT. IN NO EVENT SHALL THE
#   AUTHORS OR COPYRIGHT HOLDERS BE LIABLE FOR ANY CLAIM, DAMAGES OR OTHER
#   LIABILITY, WHETHER IN AN ACTION OF CONTRACT, TORT OR OTHERWISE, ARISING
#   FROM, OUT OF OR IN CONNECTION WITH THE SOFTWARE OR THE USE OR OTHER
#   DEALINGS IN THE SOFTWARE.
#
################################################################################

import logging
import quantities

from rmgpy import settings

from rmgpy.molecule import Molecule

from rmgpy.data.rmg import RMGDatabase

from rmgpy.solver.base import TerminationTime, TerminationConversion
from rmgpy.solver.simple import SimpleReactor

from model import *

################################################################################

class InputError(Exception): pass

################################################################################

rmg = None
speciesDict = {}

def database(
             thermoLibraries = None,
             reactionLibraries = None,
             frequenciesLibraries = None,
             seedMechanisms = None,
             kineticsFamilies = 'default',
             kineticsDepositories = 'default',
             kineticsEstimator = 'group additivity',
             ):
    # This function just stores the information about the database to be loaded
    # We don't actually load the database until after we're finished reading
    # the input file
    if isinstance(thermoLibraries, str): thermoLibraries = [thermoLibraries]
    if isinstance(reactionLibraries, str): reactionLibraries = [reactionLibraries]
    if isinstance(seedMechanisms, str): seedMechanisms = [seedMechanisms]
    if isinstance(frequenciesLibraries, str): frequenciesLibraries = [frequenciesLibraries]
    rmg.databaseDirectory = settings['database.directory']
    rmg.thermoLibraries = thermoLibraries or []
    rmg.reactionLibraries = reactionLibraries or []
    rmg.seedMechanisms = seedMechanisms or []
    rmg.statmechLibraries = frequenciesLibraries or []
    rmg.kineticsEstimator = kineticsEstimator
    if kineticsDepositories == 'default':
        rmg.kineticsDepositories = ['training']
    elif kineticsDepositories == 'all':
        rmg.kineticsDepositories = None
    else:
        assert isinstance(kineticsDepositories,list), "kineticsDepositories should be either 'default', 'all', or a list of names eg. ['training','PrIMe']."
        rmg.kineticsDepositories = kineticsDepositories
    if kineticsFamilies == 'default':
        pass
    elif kineticsFamilies == 'all':
        pass
    else:
        assert isinstance(kineticsFamilies,list), "kineticsFamilies should be either 'default', 'all', or a list of names eg. ['H_Abstraction','!Intra_Disproportionation']."
        rmg.kineticsFamilies = kineticsFamilies

def species(label, structure, reactive=True):
    logging.debug('Found {0} species "{1}" ({2})'.format('reactive' if reactive else 'nonreactive', label, structure.toSMILES()))
    spec, isNew = rmg.reactionModel.makeNewSpecies(structure, label=label, reactive=reactive)
    assert isNew, "Species {0} is a duplicate of {1}. Species in input file must be unique".format(label,spec.label)
    rmg.initialSpecies.append(spec)
    speciesDict[label] = spec
    
def CML(string):
    return Molecule().fromCML(string)

def SMILES(string):
    return Molecule().fromSMILES(string)

def InChI(string):
    return Molecule().fromInChI(string)

def adjacencyList(string):
    return Molecule().fromAdjacencyList(string)

# Reaction systems
def simpleReactor(
                  temperature,
                  pressure,
                  initialMoleFractions,
                  terminationConversion = None,
                  terminationTime = None,
                  ):
    logging.debug('Found SimpleReactor reaction system')

    if sum(initialMoleFractions.values()) != 1:
        logging.warning('Initial mole fractions do not sum to one; renormalizing.')
        for spec in initialMoleFractions:
            initialMoleFractions[spec] /= sum(initialMoleFractions.values())

    T = Quantity(temperature)
    P = Quantity(pressure)
    
    termination = []
    if terminationConversion is not None:
        for spec, conv in terminationConversion.iteritems():
            termination.append(TerminationConversion(speciesDict[spec], conv))
    if terminationTime is not None:
        termination.append(TerminationTime(Quantity(terminationTime)))
    if len(termination) == 0:
        raise InputError('No termination conditions specified for reaction system #{0}.'.format(len(rmg.reactionSystems)+2))
    
    system = SimpleReactor(T, P, initialMoleFractions, termination)
    rmg.reactionSystems.append(system)

def simulator(atol, rtol):
    rmg.absoluteTolerance = atol
    rmg.relativeTolerance = rtol

def model(toleranceMoveToCore, toleranceKeepInEdge=0.0, toleranceInterruptSimulation=1.0, maximumEdgeSpecies=None):
    rmg.fluxToleranceKeepInEdge = toleranceKeepInEdge
    rmg.fluxToleranceMoveToCore = toleranceMoveToCore
    rmg.fluxToleranceInterrupt = toleranceInterruptSimulation
    rmg.maximumEdgeSpecies = maximumEdgeSpecies

<<<<<<< HEAD
def quantumMechanics(
                    software,
                    fileStore = None,
                    scratchDirectory = None,
                    onlyCyclics = False,
                    maxRadicalNumber = 0,
                    ):
    from rmgpy.qm.main import QMCalculator
    rmg.quantumMechanics = QMCalculator()
    rmg.quantumMechanics.settings.software = software
    rmg.quantumMechanics.settings.fileStore = fileStore
    rmg.quantumMechanics.settings.scratchDirectory = scratchDirectory
    rmg.quantumMechanics.settings.onlyCyclics = onlyCyclics
    rmg.quantumMechanics.settings.maxRadicalNumber = maxRadicalNumber
                    

def pressureDependence(
                       method,
                       temperatures,
                       pressures,
                       maximumGrainSize = 0.0,
                       minimumNumberOfGrains = 0,
                       interpolation = None,
                       ):
=======
def pressureDependence(method, temperatures, pressures, maximumGrainSize=0.0, minimumNumberOfGrains=0, interpolation=None, maximumAtoms=None):
>>>>>>> 97c1a207

    from rmgpy.cantherm.pdep import PressureDependenceJob
    
    # Setting the pressureDependence attribute to non-None enables pressure dependence
    rmg.pressureDependence = PressureDependenceJob(network=None)
    
    # Process method
    rmg.pressureDependence.method = method
    
    # Process interpolation model
    rmg.pressureDependence.interpolationModel = interpolation

    # Process temperatures
    Tmin, Tmax, Tunits, Tcount = temperatures
    rmg.pressureDependence.Tmin = Quantity(Tmin, Tunits)
    rmg.pressureDependence.Tmax = Quantity(Tmax, Tunits)
    rmg.pressureDependence.Tcount = Tcount
    rmg.pressureDependence.generateTemperatureList()
    
    # Process pressures
    Pmin, Pmax, Punits, Pcount = pressures
    rmg.pressureDependence.Pmin = Quantity(Pmin, Punits)
    rmg.pressureDependence.Pmax = Quantity(Pmax, Punits)
    rmg.pressureDependence.Pcount = Pcount
    rmg.pressureDependence.generatePressureList()
    
    # Process grain size and count
    rmg.pressureDependence.maximumGrainSize = Quantity(maximumGrainSize)
    rmg.pressureDependence.minimumGrainCount = minimumNumberOfGrains
    
    # Process maximum atoms
    rmg.pressureDependence.maximumAtoms = maximumAtoms
    
    rmg.pressureDependence.activeJRotor = True
    rmg.pressureDependence.activeKRotor = True
    rmg.pressureDependence.rmgmode = True

def options(
            units='si',
            saveRestartPeriod = None,
            drawMolecules = False,
            generatePlots = False,
            saveConcentrationProfiles = False,
            ):
    rmg.units = units
    rmg.saveRestartPeriod = Quantity(saveRestartPeriod) if saveRestartPeriod else None
    rmg.drawMolecules = drawMolecules
    rmg.generatePlots = generatePlots
    rmg.saveConcentrationProfiles = saveConcentrationProfiles

################################################################################

def readInputFile(path, rmg0):
    """
    Read an RMG input file at `path` on disk into the :class:`RMG` object 
    `rmg`.
    """

    global rmg, speciesDict
    
    full_path = os.path.abspath(os.path.expandvars(path))
    try:
        f = open(full_path)
    except IOError, e:
        logging.error('The input file "{0}" could not be opened.'.format(full_path))
        logging.info('Check that the file exists and that you have read access.')
        raise e

    logging.info('Reading input file "{0}"...'.format(full_path))

    rmg = rmg0
    rmg.reactionModel = CoreEdgeReactionModel()
    rmg.initialSpecies = []
    rmg.reactionSystems = []
    speciesDict = {}
    
    global_context = { '__builtins__': None }
    local_context = {
        '__builtins__': None,
        'True': True,
        'False': False,
        'database': database,
        'species': species,
        'CML': CML,
        'SMILES': SMILES,
        'InChI': InChI,
        'adjacencyList': adjacencyList,
        'simpleReactor': simpleReactor,
        'simulator': simulator,
        'model': model,
        'quantumMechanics': quantumMechanics,
        'pressureDependence': pressureDependence,
        'options': options,
    }

    try:
        exec f in global_context, local_context
    except (NameError, TypeError, SyntaxError), e:
        logging.error('The input file "{0}" was invalid:'.format(full_path))
        logging.exception(e)
        raise
    finally:
        f.close()

    for reactionSystem in rmg.reactionSystems:
        initialMoleFractions = {}
        for label, moleFrac in reactionSystem.initialMoleFractions.iteritems():
            initialMoleFractions[speciesDict[label]] = moleFrac
        reactionSystem.initialMoleFractions = initialMoleFractions

    logging.info('')

################################################################################

def saveInputFile(path, rmg):
    """
    Save an RMG input file at `path` on disk from the :class:`RMG` object 
    `rmg`.
    """

    f = open(path, 'w')

    # Databases
    f.write('database(\n')
    #f.write('    "{0}",\n'.format(rmg.databaseDirectory))
    f.write('    thermoLibraries = {0!r},\n'.format(rmg.thermoLibraries))
    f.write('    reactionLibraries = {0!r},\n'.format(rmg.reactionLibraries))
    f.write('    seedMechanisms = {0!r},\n'.format(rmg.seedMechanisms))
    f.write('    kineticsDepositories = {0!r},\n'.format(rmg.kineticsDepositories))
    f.write('    kineticsFamilies = {0!r},\n'.format(rmg.kineticsFamilies))
    f.write('    kineticsEstimator = {0!r},\n'.format(rmg.kineticsEstimator))
    f.write(')\n\n')

    # Species
    for species in rmg.initialSpecies:
        f.write('species(\n')
        f.write('    label = "{0}",\n'.format(species.label))
        f.write('    reactive = {0},\n'.format(species.reactive))
        f.write('    structure = adjacencyList(\n')
        f.write('"""\n')
        f.write(species.molecule[0].toAdjacencyList())
        f.write('"""),\n')
        f.write(')\n\n')

    # Reaction systems
    for system in rmg.reactionSystems:
        f.write('simpleReactor(\n')
        f.write('    temperature = ({0:g},"{1!s}"),\n'.format(system.T.getValueInGivenUnits(),system.T.units))
        # Convert the pressure from SI pascal units to bar here
        # Do something more fancy later for converting to user's desired units for both T and P..
        f.write('    pressure = ({0:g},"{1!s}"),\n'.format(system.P.getValueInGivenUnits(),system.P.units))
        f.write('    initialMoleFractions={\n')
        for species, molfrac in system.initialMoleFractions.iteritems():
            f.write('        "{0!s}": {1:g},\n'.format(species.label, molfrac))
        f.write('    },\n')               
        
        # Termination criteria
        conversions = ''
        for term in system.termination:
            if isinstance(term, TerminationTime):
                f.write('    terminationTime = ({0:g},"{1!s}"),\n'.format(term.time.getValueInGivenUnits(),term.time.units))
                
            else:
                conversions += '        "{0:s}": {1:g},\n'.format(term.species.label, term.conversion)
        if conversions:        
            f.write('    terminationConversion = {\n')
            f.write(conversions)
            f.write('    },\n')
        
        f.write(')\n\n')
        
        
    # Simulator tolerances
    f.write('simulator(\n')
    f.write('    atol = {0:g},\n'.format(rmg.absoluteTolerance))
    f.write('    rtol = {0:g},\n'.format(rmg.relativeTolerance))
    f.write(')\n\n')

    # Model
    f.write('model(\n')
    f.write('    toleranceKeepInEdge = {0:g},\n'.format(rmg.fluxToleranceKeepInEdge))
    f.write('    toleranceMoveToCore = {0:g},\n'.format(rmg.fluxToleranceMoveToCore))
    f.write('    toleranceInterruptSimulation = {0:g},\n'.format(rmg.fluxToleranceInterrupt))
    f.write('    maximumEdgeSpecies = {0:d},\n'.format(rmg.maximumEdgeSpecies))
    f.write(')\n\n')

    # Pressure Dependence
    if rmg.pressureDependence:
        f.write('pressureDependence(\n')
        f.write('    method = "{0!s}",\n'.format(rmg.pressureDependence.method))
        f.write('    maximumGrainSize = ({0:g},"{1!s}"),\n'.format(rmg.pressureDependence.grainSize.getValueInGivenUnits(),rmg.pressureDependence.grainSize.units))
        f.write('    minimumNumberOfGrains = {0},\n'.format(rmg.pressureDependence.grainCount))
        f.write('    temperatures = ({0:g},{1:g},"{2!s}",{3:d}),\n'.format(
            rmg.pressureDependence.Tmin.getValueInGivenUnits(),
            rmg.pressureDependence.Tmax.getValueInGivenUnits(),
            rmg.pressureDependence.Tmax.units,
            rmg.pressureDependence.Tcount,
        ))
        f.write('    pressures = ({0:g},{1:g},"{2!s}",{3:d}),\n'.format(
            rmg.pressureDependence.Pmin.getValueInGivenUnits(),
            rmg.pressureDependence.Pmax.getValueInGivenUnits(),
            rmg.pressureDependence.Pmax.units,
            rmg.pressureDependence.Pcount,
        ))
        f.write('    interpolation = {0},\n'.format(rmg.pressureDependence.model))
        f.write(')\n\n')
        
    # Options
    f.write('options(\n')
    f.write('    units = "{0}",\n'.format(rmg.units))
    if rmg.saveRestartPeriod:
        f.write('    saveRestartPeriod = ({0},"{1}"),\n'.format(rmg.saveRestartPeriod.getValueInGivenUnits(), rmg.saveRestartPeriod.units))
    else:
        f.write('    saveRestartPeriod = None,\n')
    f.write('    drawMolecules = {0},\n'.format(rmg.drawMolecules))
    f.write('    generatePlots = {0},\n'.format(rmg.generatePlots))
    f.write('    saveConcentrationProfiles = {0},\n'.format(rmg.saveConcentrationProfiles))
    f.write(')\n\n')
        
    f.close()<|MERGE_RESOLUTION|>--- conflicted
+++ resolved
@@ -30,17 +30,19 @@
 
 import logging
 import quantities
+import os
 
 from rmgpy import settings
 
 from rmgpy.molecule import Molecule
-
+from rmgpy.quantity import Quantity
 from rmgpy.data.rmg import RMGDatabase
 
 from rmgpy.solver.base import TerminationTime, TerminationConversion
 from rmgpy.solver.simple import SimpleReactor
 
-from model import *
+from model import CoreEdgeReactionModel
+
 
 ################################################################################
 
@@ -147,7 +149,6 @@
     rmg.fluxToleranceInterrupt = toleranceInterruptSimulation
     rmg.maximumEdgeSpecies = maximumEdgeSpecies
 
-<<<<<<< HEAD
 def quantumMechanics(
                     software,
                     fileStore = None,
@@ -171,10 +172,8 @@
                        maximumGrainSize = 0.0,
                        minimumNumberOfGrains = 0,
                        interpolation = None,
+                       maximumAtoms=None,
                        ):
-=======
-def pressureDependence(method, temperatures, pressures, maximumGrainSize=0.0, minimumNumberOfGrains=0, interpolation=None, maximumAtoms=None):
->>>>>>> 97c1a207
 
     from rmgpy.cantherm.pdep import PressureDependenceJob
     
